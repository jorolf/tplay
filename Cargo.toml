--- conflicted
+++ resolved
@@ -42,13 +42,9 @@
 crossbeam-channel = "0.5.8"
 num = "0.4.0"
 either = "1.8.1"
-<<<<<<< HEAD
-rodio = { version = "0.17.1" }              # Audio playback alternative to mpv
-=======
 libmpv = { version = "2.0.1", optional = true }              # MPV 0.34
 libmpv-sirno = { version = "2.0.2-fork.1", optional = true } # MPV 0.35 See: https://github.com/maxcurzi/tplay/issues/3
 rodio = { version = "0.17.1", optional = true }              # Audio playback alternative to mpv
->>>>>>> dce95c7f
 
 [dev-dependencies]
 reqwest = { version = "0.11.6", features = ["blocking"] }
@@ -61,8 +57,6 @@
 maintainer = "Max Curzi <massimiliano.curzi@gmail.com>"
 depends = "libopencv-dev clang libclang-dev libmpv1 libmpv-dev ffmpeg libavfilter-dev libavdevice-dev"
 
-<<<<<<< HEAD
-=======
 [package.metadata.features]
 mpv_0_34 = []
 mpv_0_35 = []
@@ -72,5 +66,4 @@
 default = ["rodio_audio"]
 mpv_0_34 = ["libmpv"]
 mpv_0_35 = ["libmpv-sirno"]
-rodio_audio = ["rodio"]
->>>>>>> dce95c7f
+rodio_audio = ["rodio"]