<<<<<<< HEAD
use crate::MyError;

use super::rodio_player::RodioAudioPlayer;

pub struct AudioPlayer {
    pub player: RodioAudioPlayer,
=======
//! This is the high level module for the audio player, it simply provides a
//! basic structure that contains the audio player instance (depending on which
//! audio backend is used). It also defines a trait AudioPlayerControls, which
//! serves as the interface that audio backends are expected to implement.
use crate::MyError;

#[cfg(not(feature = "rodio_audio"))]
use super::mpv_player::MpvAudioPlayer as BackendAudioPlayer;

#[cfg(feature = "rodio_audio")]
use super::rodio_player::RodioAudioPlayer as BackendAudioPlayer;

pub struct AudioPlayer {
    pub player: BackendAudioPlayer,
>>>>>>> dce95c7f
}

impl AudioPlayer {
    pub fn new(input_file: &str) -> Result<Self, MyError> {
<<<<<<< HEAD
        let player = RodioAudioPlayer::new(input_file)?;
=======
        let player = BackendAudioPlayer::new(input_file)?;
>>>>>>> dce95c7f

        Ok(Self { player })
    }
}

pub trait AudioPlayerControls {
    fn pause(&mut self) -> Result<(), MyError>;
    fn resume(&mut self) -> Result<(), MyError>;
    fn stop(&mut self) -> Result<(), MyError>;
    fn toggle_play(&mut self) -> Result<(), MyError>;
    fn mute(&mut self) -> Result<(), MyError>;
    fn unmute(&mut self) -> Result<(), MyError>;
    fn toggle_mute(&mut self) -> Result<(), MyError>;
}<|MERGE_RESOLUTION|>--- conflicted
+++ resolved
@@ -1,11 +1,3 @@
-<<<<<<< HEAD
-use crate::MyError;
-
-use super::rodio_player::RodioAudioPlayer;
-
-pub struct AudioPlayer {
-    pub player: RodioAudioPlayer,
-=======
 //! This is the high level module for the audio player, it simply provides a
 //! basic structure that contains the audio player instance (depending on which
 //! audio backend is used). It also defines a trait AudioPlayerControls, which
@@ -20,16 +12,11 @@
 
 pub struct AudioPlayer {
     pub player: BackendAudioPlayer,
->>>>>>> dce95c7f
 }
 
 impl AudioPlayer {
     pub fn new(input_file: &str) -> Result<Self, MyError> {
-<<<<<<< HEAD
-        let player = RodioAudioPlayer::new(input_file)?;
-=======
         let player = BackendAudioPlayer::new(input_file)?;
->>>>>>> dce95c7f
 
         Ok(Self { player })
     }
